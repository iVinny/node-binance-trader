--- conflicted
+++ resolved
@@ -238,14 +238,9 @@
             }
             //////
         } else if (
-<<<<<<< HEAD
+            tradeShortEnabled &&
             tradingData.trading_types[signal.pair + signal.stratid] === "SHORT" &&
             tradingData.trading_qty[signal.pair + signal.stratid] &&
-=======
-            tradeShortEnabled &&
-            trading_types[signal.pair + signal.stratid] === "SHORT" &&
-            trading_qty[signal.pair + signal.stratid] &&
->>>>>>> 5495d8ec
             !signal.new &&
             tradingData.open_trades[signal.pair + signal.stratid]
         ) {
@@ -379,11 +374,7 @@
         return o.stratid == signal.stratid
     })
     if (tresult > -1) {
-<<<<<<< HEAD
-        if (!tradingData.trading_pairs[signal.pair + signal.stratid] && signal.new) {
-=======
-        if (tradeShortEnabled && !trading_pairs[signal.pair + signal.stratid] && signal.new) {
->>>>>>> 5495d8ec
+        if (tradeShortEnabled && !tradingData.trading_pairs[signal.pair + signal.stratid] && signal.new) {
             console.log(
                 colors.grey(
                     "SELL_SIGNAL :: ENTER SHORT TRADE ::",
